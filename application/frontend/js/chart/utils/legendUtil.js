import { chartStyles } from "./chartStyles.js";
import * as chartUtils from "./chartUtils.js";

/**
 * Creates a legend beside the chart in a fixed layout
 * @param {HTMLElement} container - The parent container
 * @param {Array} items - Legend items array
 * @param {Function} colorScale - D3 color scale function
 * @returns {Object} Object containing chartArea and legendDiv
 */
export function createLegend(container, items, colorScale) {
  container.innerHTML = "";

  // Create flex container with 80/20 split
  const flexContainer = document.createElement("div");
  flexContainer.style.display = "flex";
  flexContainer.style.width = "100%";
  flexContainer.style.height = "100%";

  // Chart area (80%)
  const chartArea = document.createElement("div");
  chartArea.className = "chart-area";
  chartArea.style.width = "80%";

  // Legend area (20%)
  const legendDiv = document.createElement("div");
  legendDiv.className = "chart-legend";
  legendDiv.style.width = "20%";
  legendDiv.style.padding = "10px";
  legendDiv.style.overflowY = "auto";
  legendDiv.style.borderLeft = "1px solid #ddd";

  // Add legend items
  items.forEach((item) => {
    const itemDiv = document.createElement("div");
    itemDiv.style.display = "flex";
    itemDiv.style.alignItems = "center";
    itemDiv.style.marginBottom = "8px";

    // Color box
    const colorBox = document.createElement("span");
    colorBox.style.width = "15px";
    colorBox.style.height = "15px";
    colorBox.style.backgroundColor = colorScale(item);
    colorBox.style.borderRadius = "50%"; // Make it circular
    colorBox.style.border = "none"; // Remove border
    colorBox.style.marginRight = "8px";

    // Label
    const label = document.createElement("span");
    label.style.fontSize = chartStyles.fontSize.legend;
    label.style.fontFamily = chartStyles.fontFamily;
    label.style.color = "#333";
    label.textContent = item;

    itemDiv.appendChild(colorBox);
    itemDiv.appendChild(label);
    legendDiv.appendChild(itemDiv);
  });

  // Assemble the layout
  flexContainer.appendChild(chartArea);
  flexContainer.appendChild(legendDiv);
  container.appendChild(flexContainer);

  return { chartArea, legendDiv };
}

/**
 * Creates a horizontal chart-legend layout
 * @param {HTMLElement} container - The parent container
 * @param {Object} options - Layout configuration options
 * @returns {Object} References to chart and legend containers
 */
export function createHorizontalLayout(container, options = {}) {
  // Default configuration
  const config = {
    chartWidth: "85%",
    legendWidth: "15%",
    ...options,
  };

  // Clear the container first
  container.innerHTML = "";

  // Create layout elements
  const chartContainer = document.createElement("div");
  chartContainer.className = "viz-chart-area";

  const legendContainer = document.createElement("div");
  legendContainer.className = "viz-legend-area";

  // Apply layout styling
  Object.assign(container.style, {
    display: "flex",
    flexDirection: "row",
    width: "100%",
    height: "100%", // Set parent container to 100% height too
  });

  Object.assign(chartContainer.style, {
    width: config.chartWidth,
    position: "relative",
    height: "100%", // Set chart container to 100% height
  });

  Object.assign(legendContainer.style, {
    width: config.legendWidth,
    padding: "10px 0 10px 10px",
    height: "100%", // Make legend 100% height too for consistency
  });

  // Add to DOM
  container.appendChild(chartContainer);
  container.appendChild(legendContainer);

  return { chartContainer, legendContainer };
}

/**
 * Creates color swatches for a legend with universal chart highlighting
 */
export function createColorLegend(container, items, colorAccessor, options = {}, dimensionName, chartType = "line") {
  // Clear existing content
  container.innerHTML = "";

  // Default options
  const config = {
    itemHeight: 12,
    itemSpacing: 6,
    ...options,
  };

  // Create title if dimension name is provided
  if (dimensionName) {
    const title = document.createElement("div");
    title.textContent = chartUtils.getDisplayName(dimensionName);
    title.style.fontWeight = "regular";
    title.style.marginBottom = "8px";
    title.style.fontSize = "13px";
    container.appendChild(title);
  }

  // Create legend items with highlighting capability
  items.forEach((item) => {
    const row = document.createElement("div");
    Object.assign(row.style, {
      display: "flex",
      alignItems: "center",
      marginBottom: `${config.itemSpacing}px`,
      padding: "4px 6px",
      borderRadius: "4px",
      cursor: "pointer",
      transition: "background-color 0.2s ease",
    });

<<<<<<< HEAD
    // Circle container - prevents flex shrinking
    const circleContainer = document.createElement("div");
    Object.assign(circleContainer.style, {
      position: "relative",
      flexShrink: "0", // Prevents shrinking
      width: `${config.itemHeight}px`,
      height: `${config.itemHeight}px`,
      marginRight: "8px",
    });

    // Circle element inside container
=======
    // Color circle container (guarantees shape)
    const circleContainer = document.createElement("div");
    Object.assign(circleContainer.style, {
      flexShrink: "0", // Prevent flex shrinking
      width: `${config.itemHeight}px`,
      height: `${config.itemHeight}px`,
      marginRight: "8px",
      position: "relative", // For positioning the inner circle
    });

    // Actual circle
>>>>>>> fff6820d
    const circle = document.createElement("div");
    Object.assign(circle.style, {
      position: "absolute",
      top: "0",
      left: "0",
      width: "100%",
      height: "100%",
      backgroundColor: colorAccessor(item),
      borderRadius: "50%",
      border: "none",
      boxSizing: "border-box", // Ensures consistent box model
    });

    circleContainer.appendChild(circle);
<<<<<<< HEAD
=======
    row.appendChild(circleContainer);
>>>>>>> fff6820d

    // Text label
    const label = document.createElement("span");
    label.textContent = item;
    label.style.fontSize = "12px";
    label.style.textOverflow = "ellipsis";
    label.style.overflow = "hidden";
    label.style.whiteSpace = "nowrap";

    // Universal highlighting logic for all chart types
    row.addEventListener("mouseenter", () => {
      // Highlight legend item
      row.style.backgroundColor = "rgba(0,0,0,0.1)";

      // Find all elements with the group attribute and dim them
      const selector = getElementSelector(chartType);
      document.querySelectorAll(selector).forEach((element) => {
        const group = element.getAttribute("data-group");
        if (group === item) {
          // Highlight the matching element
          highlightElement(element, chartType);
          // Bring to front
          if (element.parentNode) element.parentNode.appendChild(element);

          // Show labels for the highlighted item
          document.querySelectorAll(`.label-${chartType}[data-group="${item}"]`).forEach((label) => {
            label.style.opacity = "1";
          });
        } else {
          // Dim other elements
          element.style.opacity = "0.25";
        }
      });
    });

    row.addEventListener("mouseleave", () => {
      // Reset legend item
      row.style.backgroundColor = "";

      // Reset all elements
      const selector = getElementSelector(chartType);
      document.querySelectorAll(selector).forEach((element) => {
        resetElement(element, chartType);
      });

      // Hide all labels
      document.querySelectorAll(`.label-${chartType}`).forEach((label) => {
        label.style.opacity = "0";
      });
    });

<<<<<<< HEAD
    // Append circle container instead of circle directly
    row.appendChild(circleContainer);
=======
>>>>>>> fff6820d
    row.appendChild(label);
    container.appendChild(row);
  });

  return container;
}

/**
 * Get appropriate element selector based on chart type
 */
function getElementSelector(chartType) {
  switch (chartType) {
    case "line":
      return "path[data-group]";
    case "area":
      return "path.area[data-group]";
    case "stackedBar":
    case "groupedBar":
      return "rect[data-group]";
    default:
      return "[data-group]"; // Generic fallback
  }
}

/**
 * Apply highlight styling to chart element
 */
function highlightElement(element, chartType) {
  // Reset opacity for all chart types
  element.style.opacity = "1";

  // Chart-specific highlight styles
  switch (chartType) {
    case "line":
      element.style.strokeWidth = "2px";
      break;
    case "area":
    case "stackedBar":
    case "groupedBar":
      break;
  }
}

/**
 * Reset element to default styling
 */
function resetElement(element, chartType) {
  // Reset opacity for all chart types
  element.style.opacity = "1";

  // Chart-specific reset styles
  switch (chartType) {
    case "line":
      element.style.strokeWidth = "2px";
      break;
    case "area":
      // Just reset opacity
      break;
    case "stackedBar":
    case "groupedBar":
      // Remove stroke
      element.style.stroke = "none";
      element.style.strokeWidth = "0";
      break;
  }
}<|MERGE_RESOLUTION|>--- conflicted
+++ resolved
@@ -154,7 +154,6 @@
       transition: "background-color 0.2s ease",
     });
 
-<<<<<<< HEAD
     // Circle container - prevents flex shrinking
     const circleContainer = document.createElement("div");
     Object.assign(circleContainer.style, {
@@ -166,19 +165,6 @@
     });
 
     // Circle element inside container
-=======
-    // Color circle container (guarantees shape)
-    const circleContainer = document.createElement("div");
-    Object.assign(circleContainer.style, {
-      flexShrink: "0", // Prevent flex shrinking
-      width: `${config.itemHeight}px`,
-      height: `${config.itemHeight}px`,
-      marginRight: "8px",
-      position: "relative", // For positioning the inner circle
-    });
-
-    // Actual circle
->>>>>>> fff6820d
     const circle = document.createElement("div");
     Object.assign(circle.style, {
       position: "absolute",
@@ -193,10 +179,6 @@
     });
 
     circleContainer.appendChild(circle);
-<<<<<<< HEAD
-=======
-    row.appendChild(circleContainer);
->>>>>>> fff6820d
 
     // Text label
     const label = document.createElement("span");
@@ -247,12 +229,8 @@
         label.style.opacity = "0";
       });
     });
-
-<<<<<<< HEAD
     // Append circle container instead of circle directly
     row.appendChild(circleContainer);
-=======
->>>>>>> fff6820d
     row.appendChild(label);
     container.appendChild(row);
   });
